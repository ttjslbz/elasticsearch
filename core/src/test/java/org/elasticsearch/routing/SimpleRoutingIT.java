/*
 * Licensed to Elasticsearch under one or more contributor
 * license agreements. See the NOTICE file distributed with
 * this work for additional information regarding copyright
 * ownership. Elasticsearch licenses this file to you under
 * the Apache License, Version 2.0 (the "License"); you may
 * not use this file except in compliance with the License.
 * You may obtain a copy of the License at
 *
 *    http://www.apache.org/licenses/LICENSE-2.0
 *
 * Unless required by applicable law or agreed to in writing,
 * software distributed under the License is distributed on an
 * "AS IS" BASIS, WITHOUT WARRANTIES OR CONDITIONS OF ANY
 * KIND, either express or implied.  See the License for the
 * specific language governing permissions and limitations
 * under the License.
 */

package org.elasticsearch.routing;

import org.elasticsearch.ElasticsearchException;
import org.elasticsearch.Version;
import org.elasticsearch.action.RoutingMissingException;
import org.elasticsearch.action.admin.indices.alias.Alias;
import org.elasticsearch.action.explain.ExplainResponse;
import org.elasticsearch.action.get.MultiGetRequest;
import org.elasticsearch.action.get.MultiGetResponse;
import org.elasticsearch.action.termvectors.MultiTermVectorsResponse;
import org.elasticsearch.action.termvectors.TermVectorsRequest;
import org.elasticsearch.action.termvectors.TermVectorsResponse;
import org.elasticsearch.action.update.UpdateResponse;
import org.elasticsearch.client.Requests;
import org.elasticsearch.cluster.metadata.IndexMetaData;
import org.elasticsearch.common.xcontent.XContentFactory;
import org.elasticsearch.index.mapper.MapperParsingException;
import org.elasticsearch.index.query.QueryBuilders;
import org.elasticsearch.rest.RestStatus;
import org.elasticsearch.test.ESIntegTestCase;

import static org.hamcrest.Matchers.equalTo;
import static org.hamcrest.Matchers.instanceOf;
import static org.hamcrest.Matchers.nullValue;

public class SimpleRoutingIT extends ESIntegTestCase {

    @Override
    protected int minimumNumberOfShards() {
        return 2;
    }

    public void testSimpleCrudRouting() throws Exception {
        createIndex("test");
        ensureGreen();

        logger.info("--> indexing with id [1], and routing [0]");
        client().prepareIndex("test", "type1", "1").setRouting("0").setSource("field", "value1").setRefresh(true).execute().actionGet();
        logger.info("--> verifying get with no routing, should not find anything");
        for (int i = 0; i < 5; i++) {
            assertThat(client().prepareGet("test", "type1", "1").execute().actionGet().isExists(), equalTo(false));
        }
        logger.info("--> verifying get with routing, should find");
        for (int i = 0; i < 5; i++) {
            assertThat(client().prepareGet("test", "type1", "1").setRouting("0").execute().actionGet().isExists(), equalTo(true));
        }

        logger.info("--> deleting with no routing, should not delete anything");
        client().prepareDelete("test", "type1", "1").setRefresh(true).execute().actionGet();
        for (int i = 0; i < 5; i++) {
            assertThat(client().prepareGet("test", "type1", "1").execute().actionGet().isExists(), equalTo(false));
            assertThat(client().prepareGet("test", "type1", "1").setRouting("0").execute().actionGet().isExists(), equalTo(true));
        }

        logger.info("--> deleting with routing, should delete");
        client().prepareDelete("test", "type1", "1").setRouting("0").setRefresh(true).execute().actionGet();
        for (int i = 0; i < 5; i++) {
            assertThat(client().prepareGet("test", "type1", "1").execute().actionGet().isExists(), equalTo(false));
            assertThat(client().prepareGet("test", "type1", "1").setRouting("0").execute().actionGet().isExists(), equalTo(false));
        }

        logger.info("--> indexing with id [1], and routing [0]");
        client().prepareIndex("test", "type1", "1").setRouting("0").setSource("field", "value1").setRefresh(true).execute().actionGet();
        logger.info("--> verifying get with no routing, should not find anything");
        for (int i = 0; i < 5; i++) {
            assertThat(client().prepareGet("test", "type1", "1").execute().actionGet().isExists(), equalTo(false));
        }
        logger.info("--> verifying get with routing, should find");
        for (int i = 0; i < 5; i++) {
            assertThat(client().prepareGet("test", "type1", "1").setRouting("0").execute().actionGet().isExists(), equalTo(true));
        }
    }

    public void testSimpleSearchRouting() {
        createIndex("test");
        ensureGreen();

        logger.info("--> indexing with id [1], and routing [0]");
        client().prepareIndex("test", "type1", "1").setRouting("0").setSource("field", "value1").setRefresh(true).execute().actionGet();
        logger.info("--> verifying get with no routing, should not find anything");
        for (int i = 0; i < 5; i++) {
            assertThat(client().prepareGet("test", "type1", "1").execute().actionGet().isExists(), equalTo(false));
        }
        logger.info("--> verifying get with routing, should find");
        for (int i = 0; i < 5; i++) {
            assertThat(client().prepareGet("test", "type1", "1").setRouting("0").execute().actionGet().isExists(), equalTo(true));
        }

        logger.info("--> search with no routing, should fine one");
        for (int i = 0; i < 5; i++) {
            assertThat(client().prepareSearch().setQuery(QueryBuilders.matchAllQuery()).execute().actionGet().getHits().totalHits(), equalTo(1l));
        }

        logger.info("--> search with wrong routing, should not find");
        for (int i = 0; i < 5; i++) {
            assertThat(client().prepareSearch().setRouting("1").setQuery(QueryBuilders.matchAllQuery()).execute().actionGet().getHits().totalHits(), equalTo(0l));
            assertThat(client().prepareSearch().setSize(0).setRouting("1").setQuery(QueryBuilders.matchAllQuery()).execute().actionGet().getHits().totalHits(), equalTo(0l));
        }

        logger.info("--> search with correct routing, should find");
        for (int i = 0; i < 5; i++) {
            assertThat(client().prepareSearch().setRouting("0").setQuery(QueryBuilders.matchAllQuery()).execute().actionGet().getHits().totalHits(), equalTo(1l));
            assertThat(client().prepareSearch().setSize(0).setRouting("0").setQuery(QueryBuilders.matchAllQuery()).execute().actionGet().getHits().totalHits(), equalTo(1l));
        }

        logger.info("--> indexing with id [2], and routing [1]");
        client().prepareIndex("test", "type1", "2").setRouting("1").setSource("field", "value1").setRefresh(true).execute().actionGet();

        logger.info("--> search with no routing, should fine two");
        for (int i = 0; i < 5; i++) {
            assertThat(client().prepareSearch().setQuery(QueryBuilders.matchAllQuery()).execute().actionGet().getHits().totalHits(), equalTo(2l));
            assertThat(client().prepareSearch().setSize(0).setQuery(QueryBuilders.matchAllQuery()).execute().actionGet().getHits().totalHits(), equalTo(2l));
        }

        logger.info("--> search with 0 routing, should find one");
        for (int i = 0; i < 5; i++) {
            assertThat(client().prepareSearch().setRouting("0").setQuery(QueryBuilders.matchAllQuery()).execute().actionGet().getHits().totalHits(), equalTo(1l));
            assertThat(client().prepareSearch().setSize(0).setRouting("0").setQuery(QueryBuilders.matchAllQuery()).execute().actionGet().getHits().totalHits(), equalTo(1l));
        }

        logger.info("--> search with 1 routing, should find one");
        for (int i = 0; i < 5; i++) {
            assertThat(client().prepareSearch().setRouting("1").setQuery(QueryBuilders.matchAllQuery()).execute().actionGet().getHits().totalHits(), equalTo(1l));
            assertThat(client().prepareSearch().setSize(0).setRouting("1").setQuery(QueryBuilders.matchAllQuery()).execute().actionGet().getHits().totalHits(), equalTo(1l));
        }

        logger.info("--> search with 0,1 routings , should find two");
        for (int i = 0; i < 5; i++) {
            assertThat(client().prepareSearch().setRouting("0", "1").setQuery(QueryBuilders.matchAllQuery()).execute().actionGet().getHits().totalHits(), equalTo(2l));
            assertThat(client().prepareSearch().setSize(0).setRouting("0", "1").setQuery(QueryBuilders.matchAllQuery()).execute().actionGet().getHits().totalHits(), equalTo(2l));
        }

        logger.info("--> search with 0,1,0 routings , should find two");
        for (int i = 0; i < 5; i++) {
            assertThat(client().prepareSearch().setRouting("0", "1", "0").setQuery(QueryBuilders.matchAllQuery()).execute().actionGet().getHits().totalHits(), equalTo(2l));
            assertThat(client().prepareSearch().setSize(0).setRouting("0", "1", "0").setQuery(QueryBuilders.matchAllQuery()).execute().actionGet().getHits().totalHits(), equalTo(2l));
        }
    }

    public void testRequiredRoutingMapping() throws Exception {
        client().admin().indices().prepareCreate("test").addAlias(new Alias("alias"))
                .addMapping("type1", XContentFactory.jsonBuilder().startObject().startObject("type1").startObject("_routing").field("required", true).endObject().endObject().endObject())
                .execute().actionGet();
        ensureGreen();

        logger.info("--> indexing with id [1], and routing [0]");
        client().prepareIndex(indexOrAlias(), "type1", "1").setRouting("0").setSource("field", "value1").setRefresh(true).execute().actionGet();
        logger.info("--> verifying get with no routing, should fail");

        logger.info("--> indexing with id [1], with no routing, should fail");
        try {
            client().prepareIndex(indexOrAlias(), "type1", "1").setSource("field", "value1").setRefresh(true).execute().actionGet();
            fail("index with missing routing when routing is required should fail");
        } catch (ElasticsearchException e) {
            assertThat(e.unwrapCause(), instanceOf(RoutingMissingException.class));
        }

        logger.info("--> verifying get with routing, should find");
        for (int i = 0; i < 5; i++) {
            assertThat(client().prepareGet(indexOrAlias(), "type1", "1").setRouting("0").execute().actionGet().isExists(), equalTo(true));
        }

        logger.info("--> deleting with no routing, should fail");
        try {
            client().prepareDelete(indexOrAlias(), "type1", "1").setRefresh(true).execute().actionGet();
            fail("delete with missing routing when routing is required should fail");
        } catch (ElasticsearchException e) {
            assertThat(e.unwrapCause(), instanceOf(RoutingMissingException.class));
        }

        for (int i = 0; i < 5; i++) {
            try {
                client().prepareGet(indexOrAlias(), "type1", "1").execute().actionGet().isExists();
                fail("get with missing routing when routing is required should fail");
            } catch (RoutingMissingException e) {
                assertThat(e.status(), equalTo(RestStatus.BAD_REQUEST));
                assertThat(e.getMessage(), equalTo("routing is required for [test]/[type1]/[1]"));
            }
            assertThat(client().prepareGet(indexOrAlias(), "type1", "1").setRouting("0").execute().actionGet().isExists(), equalTo(true));
        }

        logger.info("--> indexing with id [1], and routing [0]");
        client().prepareIndex(indexOrAlias(), "type1", "1").setRouting("0").setSource("field", "value1").setRefresh(true).execute().actionGet();
        logger.info("--> verifying get with no routing, should not find anything");

        logger.info("--> bulk deleting with no routing, should broadcast the delete since _routing is required");
        client().prepareBulk().add(Requests.deleteRequest(indexOrAlias()).type("type1").id("1")).execute().actionGet();
        client().admin().indices().prepareRefresh().execute().actionGet();
        for (int i = 0; i < 5; i++) {
            try {
                client().prepareGet(indexOrAlias(), "type1", "1").execute().actionGet().isExists();
                fail();
            } catch (RoutingMissingException e) {
                assertThat(e.status(), equalTo(RestStatus.BAD_REQUEST));
                assertThat(e.getMessage(), equalTo("routing is required for [test]/[type1]/[1]"));
            }
            assertThat(client().prepareGet(indexOrAlias(), "type1", "1").setRouting("0").execute().actionGet().isExists(), equalTo(false));
        }
    }
<<<<<<< HEAD
    
    public void testRequiredRoutingWithPathMapping() throws Exception {
        client().admin().indices().prepareCreate("test")
                .addAlias(new Alias("alias"))
                .addMapping("type1", XContentFactory.jsonBuilder().startObject().startObject("type1")
                        .startObject("_routing").field("required", true).field("path", "routing_field").endObject().startObject("properties")
                        .startObject("routing_field").field("type", "string").field("index", randomBoolean() ? "no" : "not_analyzed").field("doc_values", randomBoolean() ? "yes" : "no").endObject().endObject()
                        .endObject().endObject())
                .setSettings(IndexMetaData.SETTING_VERSION_CREATED, Version.V_1_4_2_ID)
                .execute().actionGet();
        ensureGreen();

        logger.info("--> indexing with id [1], and routing [0]");
        client().prepareIndex(indexOrAlias(), "type1", "1").setSource("field", "value1", "routing_field", "0").setRefresh(true).execute().actionGet();

        logger.info("--> check failure with different routing");
        try {
            client().prepareIndex(indexOrAlias(), "type1", "1").setRouting("1").setSource("field", "value1", "routing_field", "0").setRefresh(true).execute().actionGet();
            fail();
        } catch (ElasticsearchException e) {
            assertThat(e.unwrapCause(), instanceOf(MapperParsingException.class));
        }


        logger.info("--> verifying get with no routing, should fail");
        for (int i = 0; i < 5; i++) {
            try {
                client().prepareGet(indexOrAlias(), "type1", "1").execute().actionGet().isExists();
                fail();
            } catch (RoutingMissingException e) {
                assertThat(e.status(), equalTo(RestStatus.BAD_REQUEST));
                assertThat(e.getMessage(), equalTo("routing is required for [test]/[type1]/[1]"));
            }
        }
        logger.info("--> verifying get with routing, should find");
        for (int i = 0; i < 5; i++) {
            assertThat(client().prepareGet(indexOrAlias(), "type1", "1").setRouting("0").execute().actionGet().isExists(), equalTo(true));
        }
    }

    public void testRequiredRoutingWithPathMappingBulk() throws Exception {
        client().admin().indices().prepareCreate("test")
                .addAlias(new Alias("alias"))
                .addMapping("type1", XContentFactory.jsonBuilder().startObject().startObject("type1")
                        .startObject("_routing").field("required", true).field("path", "routing_field").endObject()
                        .endObject().endObject())
                .setSettings(IndexMetaData.SETTING_VERSION_CREATED, Version.V_1_4_2_ID)
                .execute().actionGet();
        ensureGreen();

        logger.info("--> indexing with id [1], and routing [0]");
        client().prepareBulk().add(
                client().prepareIndex(indexOrAlias(), "type1", "1").setSource("field", "value1", "routing_field", "0")).execute().actionGet();
        client().admin().indices().prepareRefresh().execute().actionGet();

        logger.info("--> verifying get with no routing, should fail");
        for (int i = 0; i < 5; i++) {
            try {
                client().prepareGet(indexOrAlias(), "type1", "1").execute().actionGet().isExists();
                fail();
            } catch (RoutingMissingException e) {
                assertThat(e.status(), equalTo(RestStatus.BAD_REQUEST));
                assertThat(e.getMessage(), equalTo("routing is required for [test]/[type1]/[1]"));
            }
        }
        logger.info("--> verifying get with routing, should find");
        for (int i = 0; i < 5; i++) {
            assertThat(client().prepareGet(indexOrAlias(), "type1", "1").setRouting("0").execute().actionGet().isExists(), equalTo(true));
        }
    }
=======
>>>>>>> 8081c782

    public void testRequiredRoutingBulk() throws Exception {
        client().admin().indices().prepareCreate("test")
            .addAlias(new Alias("alias"))
            .addMapping("type1", XContentFactory.jsonBuilder().startObject().startObject("type1")
                .startObject("_routing").field("required", true).endObject()
                .endObject().endObject())
            .execute().actionGet();
        ensureGreen();

        logger.info("--> indexing with id [1], and routing [0]");
        client().prepareBulk().add(
            client().prepareIndex(indexOrAlias(), "type1", "1").setRouting("0").setSource("field", "value1")).execute().actionGet();
        client().admin().indices().prepareRefresh().execute().actionGet();

        logger.info("--> verifying get with no routing, should fail");
        for (int i = 0; i < 5; i++) {
            try {
                client().prepareGet(indexOrAlias(), "type1", "1").execute().actionGet().isExists();
                fail();
            } catch (RoutingMissingException e) {
                assertThat(e.status(), equalTo(RestStatus.BAD_REQUEST));
                assertThat(e.getMessage(), equalTo("routing is required for [test]/[type1]/[1]"));
            }
        }
        logger.info("--> verifying get with routing, should find");
        for (int i = 0; i < 5; i++) {
            assertThat(client().prepareGet(indexOrAlias(), "type1", "1").setRouting("0").execute().actionGet().isExists(), equalTo(true));
        }
    }

    public void testRequiredRoutingMapping_variousAPIs() throws Exception {
        client().admin().indices().prepareCreate("test").addAlias(new Alias("alias"))
                .addMapping("type1", XContentFactory.jsonBuilder().startObject().startObject("type1").startObject("_routing").field("required", true).endObject().endObject().endObject())
                .execute().actionGet();
        ensureGreen();

        logger.info("--> indexing with id [1], and routing [0]");
        client().prepareIndex(indexOrAlias(), "type1", "1").setRouting("0").setSource("field", "value1").get();
        logger.info("--> indexing with id [2], and routing [0]");
        client().prepareIndex(indexOrAlias(), "type1", "2").setRouting("0").setSource("field", "value2").setRefresh(true).get();

        logger.info("--> verifying get with id [1] with routing [0], should succeed");
        assertThat(client().prepareGet(indexOrAlias(), "type1", "1").setRouting("0").execute().actionGet().isExists(), equalTo(true));

        logger.info("--> verifying get with id [1], with no routing, should fail");
        try {
            client().prepareGet(indexOrAlias(), "type1", "1").get();
            fail();
        } catch (RoutingMissingException e) {
            assertThat(e.getMessage(), equalTo("routing is required for [test]/[type1]/[1]"));
        }

        logger.info("--> verifying explain with id [2], with routing [0], should succeed");
        ExplainResponse explainResponse = client().prepareExplain(indexOrAlias(), "type1", "2")
                .setQuery(QueryBuilders.matchAllQuery())
                .setRouting("0").get();
        assertThat(explainResponse.isExists(), equalTo(true));
        assertThat(explainResponse.isMatch(), equalTo(true));

        logger.info("--> verifying explain with id [2], with no routing, should fail");
        try {
            client().prepareExplain(indexOrAlias(), "type1", "2")
                    .setQuery(QueryBuilders.matchAllQuery()).get();
            fail();
        } catch (RoutingMissingException e) {
            assertThat(e.getMessage(), equalTo("routing is required for [test]/[type1]/[2]"));
        }

        logger.info("--> verifying term vector with id [1], with routing [0], should succeed");
        TermVectorsResponse termVectorsResponse = client().prepareTermVectors(indexOrAlias(), "type1", "1").setRouting("0").get();
        assertThat(termVectorsResponse.isExists(), equalTo(true));
        assertThat(termVectorsResponse.getId(), equalTo("1"));

        try {
            client().prepareTermVectors(indexOrAlias(), "type1", "1").get();
            fail();
        } catch (RoutingMissingException e) {
            assertThat(e.getMessage(), equalTo("routing is required for [test]/[type1]/[1]"));
        }

        UpdateResponse updateResponse = client().prepareUpdate(indexOrAlias(), "type1", "1").setRouting("0")
                .setDoc("field1", "value1").get();
        assertThat(updateResponse.getId(), equalTo("1"));
        assertThat(updateResponse.getVersion(), equalTo(2l));

        try {
            client().prepareUpdate(indexOrAlias(), "type1", "1").setDoc("field1", "value1").get();
            fail();
        } catch (RoutingMissingException e) {
            assertThat(e.getMessage(), equalTo("routing is required for [test]/[type1]/[1]"));
        }

        logger.info("--> verifying mget with ids [1,2], with routing [0], should succeed");
        MultiGetResponse multiGetResponse = client().prepareMultiGet()
                .add(new MultiGetRequest.Item(indexOrAlias(), "type1", "1").routing("0"))
                .add(new MultiGetRequest.Item(indexOrAlias(), "type1", "2").routing("0")).get();
        assertThat(multiGetResponse.getResponses().length, equalTo(2));
        assertThat(multiGetResponse.getResponses()[0].isFailed(), equalTo(false));
        assertThat(multiGetResponse.getResponses()[0].getResponse().getId(), equalTo("1"));
        assertThat(multiGetResponse.getResponses()[1].isFailed(), equalTo(false));
        assertThat(multiGetResponse.getResponses()[1].getResponse().getId(), equalTo("2"));

        logger.info("--> verifying mget with ids [1,2], with no routing, should fail");
        multiGetResponse = client().prepareMultiGet()
                .add(new MultiGetRequest.Item(indexOrAlias(), "type1", "1"))
                .add(new MultiGetRequest.Item(indexOrAlias(), "type1", "2")).get();
        assertThat(multiGetResponse.getResponses().length, equalTo(2));
        assertThat(multiGetResponse.getResponses()[0].isFailed(), equalTo(true));
        assertThat(multiGetResponse.getResponses()[0].getFailure().getId(), equalTo("1"));
        assertThat(multiGetResponse.getResponses()[0].getFailure().getMessage(), equalTo("routing is required for [test]/[type1]/[1]"));
        assertThat(multiGetResponse.getResponses()[1].isFailed(), equalTo(true));
        assertThat(multiGetResponse.getResponses()[1].getFailure().getId(), equalTo("2"));
        assertThat(multiGetResponse.getResponses()[1].getFailure().getMessage(), equalTo("routing is required for [test]/[type1]/[2]"));

        MultiTermVectorsResponse multiTermVectorsResponse = client().prepareMultiTermVectors()
                .add(new TermVectorsRequest(indexOrAlias(), "type1", "1").routing("0"))
                .add(new TermVectorsRequest(indexOrAlias(), "type1", "2").routing("0")).get();
        assertThat(multiTermVectorsResponse.getResponses().length, equalTo(2));
        assertThat(multiTermVectorsResponse.getResponses()[0].getId(), equalTo("1"));
        assertThat(multiTermVectorsResponse.getResponses()[0].isFailed(), equalTo(false));
        assertThat(multiTermVectorsResponse.getResponses()[0].getResponse().getId(), equalTo("1"));
        assertThat(multiTermVectorsResponse.getResponses()[0].getResponse().isExists(), equalTo(true));
        assertThat(multiTermVectorsResponse.getResponses()[1].getId(), equalTo("2"));
        assertThat(multiTermVectorsResponse.getResponses()[1].isFailed(), equalTo(false));
        assertThat(multiTermVectorsResponse.getResponses()[1].getResponse().getId(), equalTo("2"));
        assertThat(multiTermVectorsResponse.getResponses()[1].getResponse().isExists(), equalTo(true));

        multiTermVectorsResponse = client().prepareMultiTermVectors()
                .add(new TermVectorsRequest(indexOrAlias(), "type1", "1"))
                .add(new TermVectorsRequest(indexOrAlias(), "type1", "2")).get();
        assertThat(multiTermVectorsResponse.getResponses().length, equalTo(2));
        assertThat(multiTermVectorsResponse.getResponses()[0].getId(), equalTo("1"));
        assertThat(multiTermVectorsResponse.getResponses()[0].isFailed(), equalTo(true));
        assertThat(multiTermVectorsResponse.getResponses()[0].getFailure().getCause().getMessage(), equalTo("routing is required for [test]/[type1]/[1]"));
        assertThat(multiTermVectorsResponse.getResponses()[0].getResponse(), nullValue());
        assertThat(multiTermVectorsResponse.getResponses()[1].getId(), equalTo("2"));
        assertThat(multiTermVectorsResponse.getResponses()[1].isFailed(), equalTo(true));
        assertThat(multiTermVectorsResponse.getResponses()[1].getResponse(),nullValue());
        assertThat(multiTermVectorsResponse.getResponses()[1].getFailure().getCause().getMessage(), equalTo("routing is required for [test]/[type1]/[2]"));
    }

    private static String indexOrAlias() {
        return randomBoolean() ? "test" : "alias";
    }
}<|MERGE_RESOLUTION|>--- conflicted
+++ resolved
@@ -216,79 +216,6 @@
             assertThat(client().prepareGet(indexOrAlias(), "type1", "1").setRouting("0").execute().actionGet().isExists(), equalTo(false));
         }
     }
-<<<<<<< HEAD
-    
-    public void testRequiredRoutingWithPathMapping() throws Exception {
-        client().admin().indices().prepareCreate("test")
-                .addAlias(new Alias("alias"))
-                .addMapping("type1", XContentFactory.jsonBuilder().startObject().startObject("type1")
-                        .startObject("_routing").field("required", true).field("path", "routing_field").endObject().startObject("properties")
-                        .startObject("routing_field").field("type", "string").field("index", randomBoolean() ? "no" : "not_analyzed").field("doc_values", randomBoolean() ? "yes" : "no").endObject().endObject()
-                        .endObject().endObject())
-                .setSettings(IndexMetaData.SETTING_VERSION_CREATED, Version.V_1_4_2_ID)
-                .execute().actionGet();
-        ensureGreen();
-
-        logger.info("--> indexing with id [1], and routing [0]");
-        client().prepareIndex(indexOrAlias(), "type1", "1").setSource("field", "value1", "routing_field", "0").setRefresh(true).execute().actionGet();
-
-        logger.info("--> check failure with different routing");
-        try {
-            client().prepareIndex(indexOrAlias(), "type1", "1").setRouting("1").setSource("field", "value1", "routing_field", "0").setRefresh(true).execute().actionGet();
-            fail();
-        } catch (ElasticsearchException e) {
-            assertThat(e.unwrapCause(), instanceOf(MapperParsingException.class));
-        }
-
-
-        logger.info("--> verifying get with no routing, should fail");
-        for (int i = 0; i < 5; i++) {
-            try {
-                client().prepareGet(indexOrAlias(), "type1", "1").execute().actionGet().isExists();
-                fail();
-            } catch (RoutingMissingException e) {
-                assertThat(e.status(), equalTo(RestStatus.BAD_REQUEST));
-                assertThat(e.getMessage(), equalTo("routing is required for [test]/[type1]/[1]"));
-            }
-        }
-        logger.info("--> verifying get with routing, should find");
-        for (int i = 0; i < 5; i++) {
-            assertThat(client().prepareGet(indexOrAlias(), "type1", "1").setRouting("0").execute().actionGet().isExists(), equalTo(true));
-        }
-    }
-
-    public void testRequiredRoutingWithPathMappingBulk() throws Exception {
-        client().admin().indices().prepareCreate("test")
-                .addAlias(new Alias("alias"))
-                .addMapping("type1", XContentFactory.jsonBuilder().startObject().startObject("type1")
-                        .startObject("_routing").field("required", true).field("path", "routing_field").endObject()
-                        .endObject().endObject())
-                .setSettings(IndexMetaData.SETTING_VERSION_CREATED, Version.V_1_4_2_ID)
-                .execute().actionGet();
-        ensureGreen();
-
-        logger.info("--> indexing with id [1], and routing [0]");
-        client().prepareBulk().add(
-                client().prepareIndex(indexOrAlias(), "type1", "1").setSource("field", "value1", "routing_field", "0")).execute().actionGet();
-        client().admin().indices().prepareRefresh().execute().actionGet();
-
-        logger.info("--> verifying get with no routing, should fail");
-        for (int i = 0; i < 5; i++) {
-            try {
-                client().prepareGet(indexOrAlias(), "type1", "1").execute().actionGet().isExists();
-                fail();
-            } catch (RoutingMissingException e) {
-                assertThat(e.status(), equalTo(RestStatus.BAD_REQUEST));
-                assertThat(e.getMessage(), equalTo("routing is required for [test]/[type1]/[1]"));
-            }
-        }
-        logger.info("--> verifying get with routing, should find");
-        for (int i = 0; i < 5; i++) {
-            assertThat(client().prepareGet(indexOrAlias(), "type1", "1").setRouting("0").execute().actionGet().isExists(), equalTo(true));
-        }
-    }
-=======
->>>>>>> 8081c782
 
     public void testRequiredRoutingBulk() throws Exception {
         client().admin().indices().prepareCreate("test")
