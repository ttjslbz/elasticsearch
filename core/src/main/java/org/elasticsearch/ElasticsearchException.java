/*
 * Licensed to Elasticsearch under one or more contributor
 * license agreements. See the NOTICE file distributed with
 * this work for additional information regarding copyright
 * ownership. Elasticsearch licenses this file to you under
 * the Apache License, Version 2.0 (the "License"); you may
 * not use this file except in compliance with the License.
 * You may obtain a copy of the License at
 *
 *    http://www.apache.org/licenses/LICENSE-2.0
 *
 * Unless required by applicable law or agreed to in writing,
 * software distributed under the License is distributed on an
 * "AS IS" BASIS, WITHOUT WARRANTIES OR CONDITIONS OF ANY
 * KIND, either express or implied.  See the License for the
 * specific language governing permissions and limitations
 * under the License.
 */

package org.elasticsearch;

import org.elasticsearch.common.Strings;
import org.elasticsearch.common.io.stream.StreamInput;
import org.elasticsearch.common.io.stream.StreamOutput;
import org.elasticsearch.common.logging.support.LoggerMessageFormat;
import org.elasticsearch.common.xcontent.ToXContent;
import org.elasticsearch.common.xcontent.XContentBuilder;
import org.elasticsearch.index.Index;
import org.elasticsearch.index.shard.ShardId;
import org.elasticsearch.rest.RestStatus;

import java.io.IOException;
import java.lang.reflect.Constructor;
import java.lang.reflect.InvocationTargetException;
import java.util.*;

/**
 * A base class for all elasticsearch exceptions.
 */
public class ElasticsearchException extends RuntimeException implements ToXContent {

    public static final String REST_EXCEPTION_SKIP_CAUSE = "rest.exception.cause.skip";
    public static final String REST_EXCEPTION_SKIP_STACK_TRACE = "rest.exception.stacktrace.skip";
    public static final boolean REST_EXCEPTION_SKIP_STACK_TRACE_DEFAULT = true;
    public static final boolean REST_EXCEPTION_SKIP_CAUSE_DEFAULT = false;
    private static final String INDEX_HEADER_KEY = "es.index";
    private static final String SHARD_HEADER_KEY = "es.shard";
    private static final String RESOURCE_HEADER_TYPE_KEY = "es.resource.type";
    private static final String RESOURCE_HEADER_ID_KEY = "es.resource.id";

    private static final Constructor<? extends ElasticsearchException>[] ID_TO_SUPPLIER;
    private static final Map<Class<? extends ElasticsearchException>, Integer> CLASS_TO_ID;
    private final Map<String, List<String>> headers = new HashMap<>();

    /**
     * Construct a <code>ElasticsearchException</code> with the specified detail message.
     *
     * The message can be parameterized using <code>{}</code> as placeholders for the given
     * arguments
     *
     * @param msg the detail message
     * @param args the arguments for the message
     */
    public ElasticsearchException(String msg, Object... args) {
        super(LoggerMessageFormat.format(msg, args));
    }

    /**
     * Construct a <code>ElasticsearchException</code> with the specified detail message
     * and nested exception.
     *
     * The message can be parameterized using <code>{}</code> as placeholders for the given
     * arguments
     *
     * @param msg   the detail message
     * @param cause the nested exception
     * @param args  the arguments for the message
     */
    public ElasticsearchException(String msg, Throwable cause, Object... args) {
        super(LoggerMessageFormat.format(msg, args), cause);
    }

    public ElasticsearchException(StreamInput in) throws IOException {
        super(in.readOptionalString(), in.readThrowable());
        readStackTrace(this, in);
        int numKeys = in.readVInt();
        for (int i = 0; i < numKeys; i++) {
            final String key = in.readString();
            final int numValues = in.readVInt();
            final ArrayList<String> values = new ArrayList<>(numValues);
            for (int j = 0; j < numValues; j++) {
                values.add(in.readString());
            }
            headers.put(key, values);
        }
    }

    /**
     * Adds a new header with the given key.
     * This method will replace existing header if a header with the same key already exists
     */
    public void addHeader(String key, String... value) {
        this.headers.put(key, Arrays.asList(value));
    }

    /**
     * Adds a new header with the given key.
     * This method will replace existing header if a header with the same key already exists
     */
    public void addHeader(String key, List<String> value) {
        this.headers.put(key, value);
    }


    /**
     * Returns a set of all header keys on this exception
     */
    public Set<String> getHeaderKeys() {
        return headers.keySet();
    }

    /**
     * Returns the list of header values for the given key or {@code null} if not header for the
     * given key exists.
     */
    public List<String> getHeader(String key) {
        return headers.get(key);
    }

    /**
     * Returns the rest status code associated with this exception.
     */
    public RestStatus status() {
        Throwable cause = unwrapCause();
        if (cause == this) {
            return RestStatus.INTERNAL_SERVER_ERROR;
        } else {
            return ExceptionsHelper.status(cause);
        }
    }

    /**
     * Unwraps the actual cause from the exception for cases when the exception is a
     * {@link ElasticsearchWrapperException}.
     *
     * @see org.elasticsearch.ExceptionsHelper#unwrapCause(Throwable)
     */
    public Throwable unwrapCause() {
        return ExceptionsHelper.unwrapCause(this);
    }

    /**
     * Return the detail message, including the message from the nested exception
     * if there is one.
     */
    public String getDetailedMessage() {
        if (getCause() != null) {
            StringBuilder sb = new StringBuilder();
            sb.append(toString()).append("; ");
            if (getCause() instanceof ElasticsearchException) {
                sb.append(((ElasticsearchException) getCause()).getDetailedMessage());
            } else {
                sb.append(getCause());
            }
            return sb.toString();
        } else {
            return super.toString();
        }
    }


    /**
     * Retrieve the innermost cause of this exception, if none, returns the current exception.
     */
    public Throwable getRootCause() {
        Throwable rootCause = this;
        Throwable cause = getCause();
        while (cause != null && cause != rootCause) {
            rootCause = cause;
            cause = cause.getCause();
        }
        return rootCause;
    }

    /**
     * Check whether this exception contains an exception of the given type:
     * either it is of the given class itself or it contains a nested cause
     * of the given type.
     *
     * @param exType the exception type to look for
     * @return whether there is a nested exception of the specified type
     */
    public boolean contains(Class exType) {
        if (exType == null) {
            return false;
        }
        if (exType.isInstance(this)) {
            return true;
        }
        Throwable cause = getCause();
        if (cause == this) {
            return false;
        }
        if (cause instanceof ElasticsearchException) {
            return ((ElasticsearchException) cause).contains(exType);
        } else {
            while (cause != null) {
                if (exType.isInstance(cause)) {
                    return true;
                }
                if (cause.getCause() == cause) {
                    break;
                }
                cause = cause.getCause();
            }
            return false;
        }
    }

    public void writeTo(StreamOutput out) throws IOException {
        out.writeOptionalString(this.getMessage());
        out.writeThrowable(this.getCause());
        writeStackTraces(this, out);
        out.writeVInt(headers.size());
        for (Map.Entry<String, List<String>> entry : headers.entrySet()) {
            out.writeString(entry.getKey());
            out.writeVInt(entry.getValue().size());
            for (String v : entry.getValue()) {
                out.writeString(v);
            }
        }
    }

    public static ElasticsearchException readException(StreamInput input, int id) throws IOException {
        Constructor<? extends ElasticsearchException> elasticsearchException = ID_TO_SUPPLIER[id];
        if (elasticsearchException == null) {
            throw new IllegalStateException("unknown exception for id: " + id);
        }
        try {
            return elasticsearchException.newInstance(input);
        } catch (InstantiationException|IllegalAccessException|InvocationTargetException e) {
            throw new IOException("failed to read exception for id [" + id + "]", e);
        }
    }

    /**
     * Retruns <code>true</code> iff the given class is a registered for an exception to be read.
     */
    public static boolean isRegistered(Class<? extends Throwable> exception) {
        return CLASS_TO_ID.containsKey(exception);
    }

    static Set<Class<? extends ElasticsearchException>> getRegisteredKeys() { // for testing
        return CLASS_TO_ID.keySet();
    }

    /**
     * Returns the serialization id the given exception.
     */
    public static int getId(Class<? extends ElasticsearchException> exception) {
        return CLASS_TO_ID.get(exception).intValue();
    }

    @Override
    public XContentBuilder toXContent(XContentBuilder builder, Params params) throws IOException {
        Throwable ex = ExceptionsHelper.unwrapCause(this);
        if (ex != this) {
            toXContent(builder, params, this);
        } else {
            builder.field("type", getExceptionName());
            builder.field("reason", getMessage());
            for (String key : headers.keySet()) {
                if (key.startsWith("es.")) {
                    List<String> values = headers.get(key);
                    xContentHeader(builder, key.substring("es.".length()), values);
                }
            }
            innerToXContent(builder, params);
            renderHeader(builder, params);
            if (params.paramAsBoolean(REST_EXCEPTION_SKIP_STACK_TRACE, REST_EXCEPTION_SKIP_STACK_TRACE_DEFAULT) == false) {
                builder.field("stack_trace", ExceptionsHelper.stackTrace(this));
            }
        }
        return builder;
    }

    /**
     * Renders additional per exception information into the xcontent
     */
    protected void innerToXContent(XContentBuilder builder, Params params) throws IOException {
        causeToXContent(builder, params);
    }

    /**
     * Renders a cause exception as xcontent
     */
    protected void causeToXContent(XContentBuilder builder, Params params) throws IOException {
        final Throwable cause = getCause();
        if (cause != null && params.paramAsBoolean(REST_EXCEPTION_SKIP_CAUSE, REST_EXCEPTION_SKIP_CAUSE_DEFAULT) == false) {
            builder.field("caused_by");
            builder.startObject();
            toXContent(builder, params, cause);
            builder.endObject();
        }
    }

    protected final void renderHeader(XContentBuilder builder, Params params) throws IOException {
        boolean hasHeader = false;
        for (String key : headers.keySet()) {
            if (key.startsWith("es.")) {
                continue;
            }
            if (hasHeader == false) {
                builder.startObject("header");
                hasHeader = true;
            }
            List<String> values = headers.get(key);
            xContentHeader(builder, key, values);
        }
        if (hasHeader) {
            builder.endObject();
        }
    }

    private void xContentHeader(XContentBuilder builder, String key, List<String> values) throws IOException {
        if (values != null && values.isEmpty() == false) {
            if(values.size() == 1) {
                builder.field(key, values.get(0));
            } else {
                builder.startArray(key);
                for (String value : values) {
                    builder.value(value);
                }
                builder.endArray();
            }
        }
    }

    /**
     * Statis toXContent helper method that also renders non {@link org.elasticsearch.ElasticsearchException} instances as XContent.
     */
    public static void toXContent(XContentBuilder builder, Params params, Throwable ex) throws IOException {
        ex = ExceptionsHelper.unwrapCause(ex);
        if (ex instanceof ElasticsearchException) {
            ((ElasticsearchException) ex).toXContent(builder, params);
        } else {
            builder.field("type", getExceptionName(ex));
            builder.field("reason", ex.getMessage());
            if (ex.getCause() != null) {
                builder.field("caused_by");
                builder.startObject();
                toXContent(builder, params, ex.getCause());
                builder.endObject();
            }
            if (params.paramAsBoolean(REST_EXCEPTION_SKIP_STACK_TRACE, REST_EXCEPTION_SKIP_STACK_TRACE_DEFAULT) == false) {
                builder.field("stack_trace", ExceptionsHelper.stackTrace(ex));
            }
        }
    }

    /**
     * Returns the root cause of this exception or mupltiple if different shards caused different exceptions
     */
    public ElasticsearchException[] guessRootCauses() {
        final Throwable cause = getCause();
        if (cause != null && cause instanceof ElasticsearchException) {
            return ((ElasticsearchException) cause).guessRootCauses();
        }
        return new ElasticsearchException[] {this};
    }

    /**
     * Returns the root cause of this exception or mupltiple if different shards caused different exceptions.
     * If the given exception is not an instance of {@link org.elasticsearch.ElasticsearchException} an empty array
     * is returned.
     */
    public static ElasticsearchException[] guessRootCauses(Throwable t) {
        Throwable ex = ExceptionsHelper.unwrapCause(t);
        if (ex instanceof ElasticsearchException) {
            return ((ElasticsearchException) ex).guessRootCauses();
        }
        return new ElasticsearchException[] {new ElasticsearchException(t.getMessage(), t) {
            @Override
            protected String getExceptionName() {
                return getExceptionName(getCause());
            }
        }};
    }

    protected String getExceptionName() {
        return getExceptionName(this);
    }

    /**
     * Returns a underscore case name for the given exception. This method strips <tt>Elasticsearch</tt> prefixes from exception names.
     */
    public static String getExceptionName(Throwable ex) {
        String simpleName = ex.getClass().getSimpleName();
        if (simpleName.startsWith("Elasticsearch")) {
            simpleName = simpleName.substring("Elasticsearch".length());
        }
        return Strings.toUnderscoreCase(simpleName);
    }

    @Override
    public String toString() {
        StringBuilder builder = new StringBuilder();
        if (headers.containsKey(INDEX_HEADER_KEY)) {
            builder.append('[').append(getIndex()).append(']');
            if (headers.containsKey(SHARD_HEADER_KEY)) {
                builder.append('[').append(getShardId()).append(']');
            }
            builder.append(' ');
        }
        return builder.append(ExceptionsHelper.detailedMessage(this).trim()).toString();
    }

    /**
     * Deserializes stacktrace elements as well as suppressed exceptions from the given output stream and
     * adds it to the given exception.
     */
    public static <T extends Throwable> T readStackTrace(T throwable, StreamInput in) throws IOException {
        final int stackTraceElements = in.readVInt();
        StackTraceElement[] stackTrace = new StackTraceElement[stackTraceElements];
        for (int i = 0; i < stackTraceElements; i++) {
            final String declaringClasss = in.readString();
            final String fileName = in.readOptionalString();
            final String methodName = in.readString();
            final int lineNumber = in.readVInt();
            stackTrace[i] = new StackTraceElement(declaringClasss,methodName, fileName, lineNumber);
        }
        throwable.setStackTrace(stackTrace);

        int numSuppressed = in.readVInt();
        for (int i = 0; i < numSuppressed; i++) {
            throwable.addSuppressed(in.readThrowable());
        }
        return throwable;
    }

    /**
     * Serializes the given exceptions stacktrace elements as well as it's suppressed exceptions to the given output stream.
     */
    public static <T extends Throwable> T writeStackTraces(T throwable, StreamOutput out) throws IOException {
        StackTraceElement[] stackTrace = throwable.getStackTrace();
        out.writeVInt(stackTrace.length);
        for (StackTraceElement element : stackTrace) {
            out.writeString(element.getClassName());
            out.writeOptionalString(element.getFileName());
            out.writeString(element.getMethodName());
            out.writeVInt(element.getLineNumber());
        }
        Throwable[] suppressed = throwable.getSuppressed();
        out.writeVInt(suppressed.length);
        for (Throwable t : suppressed) {
            out.writeThrowable(t);
        }
        return throwable;
    }

    static {
        // each exception gets an ordinal assigned that must never change. While the exception name can
        // change due to refactorings etc. like renaming we have to keep the ordinal <--> class mapping
        // to deserialize the exception coming from another node or from an corruption marker on
        // a corrupted index.
        // NOTE: ONLY APPEND TO THE END and NEVER REMOVE EXCEPTIONS IN MINOR VERSIONS
        final Map<Class<? extends ElasticsearchException>, Integer> exceptions = new HashMap<>();
        exceptions.put(org.elasticsearch.index.snapshots.IndexShardSnapshotFailedException.class, exceptions.size());
        exceptions.put(org.elasticsearch.search.dfs.DfsPhaseExecutionException.class, exceptions.size());
        exceptions.put(org.elasticsearch.common.util.CancellableThreads.ExecutionCancelledException.class, exceptions.size());
        exceptions.put(org.elasticsearch.discovery.MasterNotDiscoveredException.class, exceptions.size());
        exceptions.put(org.elasticsearch.ElasticsearchSecurityException.class, exceptions.size());
        exceptions.put(org.elasticsearch.index.snapshots.IndexShardRestoreException.class, exceptions.size());
        exceptions.put(org.elasticsearch.indices.IndexClosedException.class, exceptions.size());
        exceptions.put(org.elasticsearch.http.BindHttpException.class, exceptions.size());
        exceptions.put(org.elasticsearch.action.search.ReduceSearchPhaseException.class, exceptions.size());
        exceptions.put(org.elasticsearch.node.NodeClosedException.class, exceptions.size());
        exceptions.put(org.elasticsearch.index.engine.SnapshotFailedEngineException.class, exceptions.size());
        exceptions.put(org.elasticsearch.index.shard.ShardNotFoundException.class, exceptions.size());
        exceptions.put(org.elasticsearch.transport.ConnectTransportException.class, exceptions.size());
        exceptions.put(org.elasticsearch.transport.NotSerializableTransportException.class, exceptions.size());
        exceptions.put(org.elasticsearch.transport.ResponseHandlerFailureTransportException.class, exceptions.size());
        exceptions.put(org.elasticsearch.indices.IndexCreationException.class, exceptions.size());
        exceptions.put(org.elasticsearch.index.IndexNotFoundException.class, exceptions.size());
        exceptions.put(org.elasticsearch.cluster.routing.IllegalShardRoutingStateException.class, exceptions.size());
        exceptions.put(org.elasticsearch.action.support.broadcast.BroadcastShardOperationFailedException.class, exceptions.size());
        exceptions.put(org.elasticsearch.ResourceNotFoundException.class, exceptions.size());
        exceptions.put(org.elasticsearch.transport.ActionTransportException.class, exceptions.size());
        exceptions.put(org.elasticsearch.ElasticsearchGenerationException.class, exceptions.size());
        exceptions.put(org.elasticsearch.index.engine.CreateFailedEngineException.class, exceptions.size());
        exceptions.put(org.elasticsearch.index.shard.IndexShardStartedException.class, exceptions.size());
        exceptions.put(org.elasticsearch.search.SearchContextMissingException.class, exceptions.size());
        exceptions.put(org.elasticsearch.script.ScriptException.class, exceptions.size());
        exceptions.put(org.elasticsearch.index.shard.TranslogRecoveryPerformer.BatchOperationException.class, exceptions.size());
        exceptions.put(org.elasticsearch.snapshots.SnapshotCreationException.class, exceptions.size());
        exceptions.put(org.elasticsearch.index.engine.DeleteFailedEngineException.class, exceptions.size());
        exceptions.put(org.elasticsearch.index.engine.DocumentMissingException.class, exceptions.size());
        exceptions.put(org.elasticsearch.snapshots.SnapshotException.class, exceptions.size());
        exceptions.put(org.elasticsearch.indices.InvalidAliasNameException.class, exceptions.size());
        exceptions.put(org.elasticsearch.indices.InvalidIndexNameException.class, exceptions.size());
        exceptions.put(org.elasticsearch.indices.IndexPrimaryShardNotAllocatedException.class, exceptions.size());
        exceptions.put(org.elasticsearch.transport.TransportException.class, exceptions.size());
        exceptions.put(org.elasticsearch.ElasticsearchParseException.class, exceptions.size());
        exceptions.put(org.elasticsearch.search.SearchException.class, exceptions.size());
        exceptions.put(org.elasticsearch.index.mapper.MapperException.class, exceptions.size());
        exceptions.put(org.elasticsearch.indices.InvalidTypeNameException.class, exceptions.size());
        exceptions.put(org.elasticsearch.snapshots.SnapshotRestoreException.class, exceptions.size());
        exceptions.put(org.elasticsearch.common.ParsingException.class, exceptions.size());
        exceptions.put(org.elasticsearch.index.shard.IndexShardClosedException.class, exceptions.size());
        exceptions.put(org.elasticsearch.indices.recovery.RecoverFilesRecoveryException.class, exceptions.size());
        exceptions.put(org.elasticsearch.index.translog.TruncatedTranslogException.class, exceptions.size());
        exceptions.put(org.elasticsearch.indices.recovery.RecoveryFailedException.class, exceptions.size());
        exceptions.put(org.elasticsearch.index.shard.IndexShardRelocatedException.class, exceptions.size());
        exceptions.put(org.elasticsearch.transport.NodeShouldNotConnectException.class, exceptions.size());
        exceptions.put(org.elasticsearch.indices.IndexTemplateAlreadyExistsException.class, exceptions.size());
        exceptions.put(org.elasticsearch.index.translog.TranslogCorruptedException.class, exceptions.size());
        exceptions.put(org.elasticsearch.cluster.block.ClusterBlockException.class, exceptions.size());
        exceptions.put(org.elasticsearch.search.fetch.FetchPhaseExecutionException.class, exceptions.size());
        exceptions.put(org.elasticsearch.index.IndexShardAlreadyExistsException.class, exceptions.size());
        exceptions.put(org.elasticsearch.index.engine.VersionConflictEngineException.class, exceptions.size());
        exceptions.put(org.elasticsearch.index.engine.EngineException.class, exceptions.size());
        exceptions.put(org.elasticsearch.index.engine.DocumentAlreadyExistsException.class, exceptions.size());
        exceptions.put(org.elasticsearch.action.NoSuchNodeException.class, exceptions.size());
        exceptions.put(org.elasticsearch.common.settings.SettingsException.class, exceptions.size());
        exceptions.put(org.elasticsearch.indices.IndexTemplateMissingException.class, exceptions.size());
        exceptions.put(org.elasticsearch.transport.SendRequestTransportException.class, exceptions.size());
        exceptions.put(org.elasticsearch.common.util.concurrent.EsRejectedExecutionException.class, exceptions.size());
        exceptions.put(org.elasticsearch.common.lucene.Lucene.EarlyTerminationException.class, exceptions.size());
        exceptions.put(org.elasticsearch.cluster.routing.RoutingValidationException.class, exceptions.size());
        exceptions.put(org.elasticsearch.common.io.stream.NotSerializableExceptionWrapper.class, exceptions.size());
        exceptions.put(org.elasticsearch.indices.AliasFilterParsingException.class, exceptions.size());
        exceptions.put(org.elasticsearch.index.engine.DeleteByQueryFailedEngineException.class, exceptions.size());
        exceptions.put(org.elasticsearch.gateway.GatewayException.class, exceptions.size());
        exceptions.put(org.elasticsearch.index.shard.IndexShardNotRecoveringException.class, exceptions.size());
        exceptions.put(org.elasticsearch.http.HttpException.class, exceptions.size());
        exceptions.put(org.elasticsearch.ElasticsearchException.class, exceptions.size());
        exceptions.put(org.elasticsearch.snapshots.SnapshotMissingException.class, exceptions.size());
        exceptions.put(org.elasticsearch.action.PrimaryMissingActionException.class, exceptions.size());
        exceptions.put(org.elasticsearch.action.FailedNodeException.class, exceptions.size());
        exceptions.put(org.elasticsearch.search.SearchParseException.class, exceptions.size());
        exceptions.put(org.elasticsearch.snapshots.ConcurrentSnapshotExecutionException.class, exceptions.size());
        exceptions.put(org.elasticsearch.common.blobstore.BlobStoreException.class, exceptions.size());
        exceptions.put(org.elasticsearch.cluster.IncompatibleClusterStateVersionException.class, exceptions.size());
        exceptions.put(org.elasticsearch.index.engine.RecoveryEngineException.class, exceptions.size());
        exceptions.put(org.elasticsearch.common.util.concurrent.UncategorizedExecutionException.class, exceptions.size());
        exceptions.put(org.elasticsearch.action.TimestampParsingException.class, exceptions.size());
        exceptions.put(org.elasticsearch.action.RoutingMissingException.class, exceptions.size());
        exceptions.put(org.elasticsearch.index.engine.IndexFailedEngineException.class, exceptions.size());
        exceptions.put(org.elasticsearch.index.snapshots.IndexShardRestoreFailedException.class, exceptions.size());
        exceptions.put(org.elasticsearch.repositories.RepositoryException.class, exceptions.size());
        exceptions.put(org.elasticsearch.transport.ReceiveTimeoutTransportException.class, exceptions.size());
        exceptions.put(org.elasticsearch.transport.NodeDisconnectedException.class, exceptions.size());
        exceptions.put(org.elasticsearch.index.AlreadyExpiredException.class, exceptions.size());
        exceptions.put(org.elasticsearch.search.aggregations.AggregationExecutionException.class, exceptions.size());
        exceptions.put(org.elasticsearch.index.mapper.MergeMappingException.class, exceptions.size());
        exceptions.put(org.elasticsearch.indices.InvalidIndexTemplateException.class, exceptions.size());
        exceptions.put(org.elasticsearch.percolator.PercolateException.class, exceptions.size());
        exceptions.put(org.elasticsearch.index.engine.RefreshFailedEngineException.class, exceptions.size());
        exceptions.put(org.elasticsearch.search.aggregations.AggregationInitializationException.class, exceptions.size());
        exceptions.put(org.elasticsearch.indices.recovery.DelayRecoveryException.class, exceptions.size());
        exceptions.put(org.elasticsearch.search.warmer.IndexWarmerMissingException.class, exceptions.size());
        exceptions.put(org.elasticsearch.client.transport.NoNodeAvailableException.class, exceptions.size());
        exceptions.put(org.elasticsearch.script.groovy.GroovyScriptCompilationException.class, exceptions.size());
        exceptions.put(org.elasticsearch.snapshots.InvalidSnapshotNameException.class, exceptions.size());
        exceptions.put(org.elasticsearch.index.shard.IllegalIndexShardStateException.class, exceptions.size());
        exceptions.put(org.elasticsearch.index.snapshots.IndexShardSnapshotException.class, exceptions.size());
        exceptions.put(org.elasticsearch.index.shard.IndexShardNotStartedException.class, exceptions.size());
        exceptions.put(org.elasticsearch.action.search.SearchPhaseExecutionException.class, exceptions.size());
        exceptions.put(org.elasticsearch.transport.ActionNotFoundTransportException.class, exceptions.size());
        exceptions.put(org.elasticsearch.transport.TransportSerializationException.class, exceptions.size());
        exceptions.put(org.elasticsearch.transport.RemoteTransportException.class, exceptions.size());
        exceptions.put(org.elasticsearch.index.engine.EngineCreationFailureException.class, exceptions.size());
        exceptions.put(org.elasticsearch.cluster.routing.RoutingException.class, exceptions.size());
        exceptions.put(org.elasticsearch.index.shard.IndexShardRecoveryException.class, exceptions.size());
        exceptions.put(org.elasticsearch.repositories.RepositoryMissingException.class, exceptions.size());
        exceptions.put(org.elasticsearch.index.percolator.PercolatorException.class, exceptions.size());
        exceptions.put(org.elasticsearch.index.engine.DocumentSourceMissingException.class, exceptions.size());
        exceptions.put(org.elasticsearch.index.engine.FlushNotAllowedEngineException.class, exceptions.size());
        exceptions.put(org.elasticsearch.common.settings.NoClassSettingsException.class, exceptions.size());
        exceptions.put(org.elasticsearch.transport.BindTransportException.class, exceptions.size());
        exceptions.put(org.elasticsearch.rest.action.admin.indices.alias.delete.AliasesNotFoundException.class, exceptions.size());
        exceptions.put(org.elasticsearch.index.shard.IndexShardRecoveringException.class, exceptions.size());
        exceptions.put(org.elasticsearch.index.translog.TranslogException.class, exceptions.size());
        exceptions.put(org.elasticsearch.cluster.metadata.ProcessClusterEventTimeoutException.class, exceptions.size());
        exceptions.put(org.elasticsearch.action.support.replication.TransportReplicationAction.RetryOnPrimaryException.class, exceptions.size());
        exceptions.put(org.elasticsearch.ElasticsearchTimeoutException.class, exceptions.size());
        exceptions.put(org.elasticsearch.search.query.QueryPhaseExecutionException.class, exceptions.size());
        exceptions.put(org.elasticsearch.repositories.RepositoryVerificationException.class, exceptions.size());
        exceptions.put(org.elasticsearch.search.aggregations.InvalidAggregationPathException.class, exceptions.size());
        exceptions.put(org.elasticsearch.script.groovy.GroovyScriptExecutionException.class, exceptions.size());
        exceptions.put(org.elasticsearch.indices.IndexAlreadyExistsException.class, exceptions.size());
        exceptions.put(org.elasticsearch.script.Script.ScriptParseException.class, exceptions.size());
        exceptions.put(org.elasticsearch.transport.netty.SizeHeaderFrameDecoder.HttpOnTransportException.class, exceptions.size());
        exceptions.put(org.elasticsearch.index.mapper.MapperParsingException.class, exceptions.size());
        exceptions.put(org.elasticsearch.search.SearchContextException.class, exceptions.size());
        exceptions.put(org.elasticsearch.search.builder.SearchSourceBuilderException.class, exceptions.size());
        exceptions.put(org.elasticsearch.index.engine.EngineClosedException.class, exceptions.size());
        exceptions.put(org.elasticsearch.action.NoShardAvailableActionException.class, exceptions.size());
        exceptions.put(org.elasticsearch.action.UnavailableShardsException.class, exceptions.size());
        exceptions.put(org.elasticsearch.index.engine.FlushFailedEngineException.class, exceptions.size());
        exceptions.put(org.elasticsearch.common.breaker.CircuitBreakingException.class, exceptions.size());
        exceptions.put(org.elasticsearch.transport.NodeNotConnectedException.class, exceptions.size());
        exceptions.put(org.elasticsearch.index.mapper.StrictDynamicMappingException.class, exceptions.size());
        exceptions.put(org.elasticsearch.action.support.replication.TransportReplicationAction.RetryOnReplicaException.class, exceptions.size());
        exceptions.put(org.elasticsearch.indices.TypeMissingException.class, exceptions.size());
        // added in 3.x
<<<<<<< HEAD
        exceptions.put(org.elasticsearch.discovery.Discovery.FailedToCommitClusterStateException.class, 140);
        exceptions.put(org.elasticsearch.index.query.QueryShardException.class, 141);

        final int maxOrd = 141;
        assert exceptions.size() == maxOrd + 1;
        Constructor<? extends ElasticsearchException>[] idToSupplier = new Constructor[maxOrd + 1];
=======
        exceptions.put(org.elasticsearch.discovery.Discovery.FailedToCommitClusterStateException.class, exceptions.size());
        // NOTE: ONLY APPEND TO THE END and NEVER REMOVE EXCEPTIONS IN MINOR VERSIONS
        Constructor<? extends ElasticsearchException>[] idToSupplier = new Constructor[exceptions.size()];
>>>>>>> e939611c
        for (Map.Entry<Class<? extends ElasticsearchException>, Integer> e : exceptions.entrySet()) {
            try {
                Constructor<? extends ElasticsearchException> constructor = e.getKey().getDeclaredConstructor(StreamInput.class);
                if (constructor == null) {
                    throw new IllegalStateException(e.getKey().getName() + " has not StreamInput ctor");
                }
                assert e.getValue().intValue() >= 0;
                if (idToSupplier[e.getValue().intValue()] != null) {
                    throw new IllegalStateException("ordinal [" + e.getValue().intValue()  +"] is used more than once");
                }
                idToSupplier[e.getValue().intValue()] = constructor;
            } catch (NoSuchMethodException t) {
                throw new RuntimeException("failed to register [" + e.getKey().getName() + "] exception must have a public StreamInput ctor", t);
            }
        }
        for (int i = 0; i < idToSupplier.length; i++) {
            if (idToSupplier[i] == null) {
                throw new IllegalStateException("missing exception for ordinal [" + i + "]");
            }
        }

        ID_TO_SUPPLIER = idToSupplier;
        CLASS_TO_ID = Collections.unmodifiableMap(exceptions);
    }

    public String getIndex() {
        List<String> index = getHeader(INDEX_HEADER_KEY);
        if (index != null && index.isEmpty() == false) {
            return index.get(0);
        }

        return null;
    }

    public ShardId getShardId() {
        List<String> shard = getHeader(SHARD_HEADER_KEY);
        if (shard != null && shard.isEmpty() == false) {
            return new ShardId(getIndex(), Integer.parseInt(shard.get(0)));
        }
        return null;
    }

    public void setIndex(Index index) {
        if (index != null) {
            addHeader(INDEX_HEADER_KEY, index.getName());
        }
    }

    public void setIndex(String index) {
        if (index != null) {
            addHeader(INDEX_HEADER_KEY, index);
        }
    }

    public void setShard(ShardId shardId) {
        if (shardId != null) {
            addHeader(INDEX_HEADER_KEY, shardId.getIndex());
            addHeader(SHARD_HEADER_KEY, Integer.toString(shardId.id()));
        }
    }

    public void setResources(String type, String... id) {
        assert type != null;
        addHeader(RESOURCE_HEADER_ID_KEY, id);
        addHeader(RESOURCE_HEADER_TYPE_KEY, type);
    }

    public List<String> getResourceId() {
        return getHeader(RESOURCE_HEADER_ID_KEY);
    }

    public String getResourceType() {
        List<String> header = getHeader(RESOURCE_HEADER_TYPE_KEY);
        if (header != null && header.isEmpty() == false) {
            assert header.size() == 1;
            return header.get(0);
        }
        return null;
    }

    public static void renderThrowable(XContentBuilder builder, Params params, Throwable t) throws IOException {
        builder.startObject("error");
        final ElasticsearchException[] rootCauses = ElasticsearchException.guessRootCauses(t);
        builder.field("root_cause");
        builder.startArray();
        for (ElasticsearchException rootCause : rootCauses){
            builder.startObject();
            rootCause.toXContent(builder, new ToXContent.DelegatingMapParams(Collections.singletonMap(ElasticsearchException.REST_EXCEPTION_SKIP_CAUSE, "true"), params));
            builder.endObject();
        }
        builder.endArray();
        ElasticsearchException.toXContent(builder, params, t);
        builder.endObject();
    }
}<|MERGE_RESOLUTION|>--- conflicted
+++ resolved
@@ -604,18 +604,10 @@
         exceptions.put(org.elasticsearch.action.support.replication.TransportReplicationAction.RetryOnReplicaException.class, exceptions.size());
         exceptions.put(org.elasticsearch.indices.TypeMissingException.class, exceptions.size());
         // added in 3.x
-<<<<<<< HEAD
-        exceptions.put(org.elasticsearch.discovery.Discovery.FailedToCommitClusterStateException.class, 140);
-        exceptions.put(org.elasticsearch.index.query.QueryShardException.class, 141);
-
-        final int maxOrd = 141;
-        assert exceptions.size() == maxOrd + 1;
-        Constructor<? extends ElasticsearchException>[] idToSupplier = new Constructor[maxOrd + 1];
-=======
         exceptions.put(org.elasticsearch.discovery.Discovery.FailedToCommitClusterStateException.class, exceptions.size());
+        exceptions.put(org.elasticsearch.index.query.QueryShardException.class, exceptions.size());
         // NOTE: ONLY APPEND TO THE END and NEVER REMOVE EXCEPTIONS IN MINOR VERSIONS
         Constructor<? extends ElasticsearchException>[] idToSupplier = new Constructor[exceptions.size()];
->>>>>>> e939611c
         for (Map.Entry<Class<? extends ElasticsearchException>, Integer> e : exceptions.entrySet()) {
             try {
                 Constructor<? extends ElasticsearchException> constructor = e.getKey().getDeclaredConstructor(StreamInput.class);
